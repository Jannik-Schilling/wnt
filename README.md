--- conflicted
+++ resolved
@@ -1,31 +1,4 @@
 # Water Network Tools (WNT)
 A set of QGIS processes for water network modelling.
 
-<<<<<<< HEAD
-## Recipes
-- Build a network, topology and geometry, from lines:http://y2u.be/Mjtwar1H1jA
-- Add elevation to nodes from a DEM: http://y2u.be/IfDK1yyEPIE
-- Split polylines at points, correcting models that ignore connection points (T, X, n-junctions): http://y2u.be/yJ_75TPSk6o
-- Build an epanet model file from network: http://y2u.be/L7Kp5l67kOc
-- Build an epanet scenario file containing pipe propierties (diameter and roughness): http://y2u.be/wvbyWapAu2I
-- Build an epanet scenario file containing demands: http://y2u.be/FOxZgZUgjq4
-- Import an epanet file (nodes and link): http://y2u.be/fxhAPB4ZIyg
-- Export graph network to TGF: http://y2u.be/gMYElJa37bg
-- Build a pressurized pipe network optimizer (ppno) data file: http://y2u.be/S9445JLldRE
-=======
-## Capabilities
-- Build a network topology and geometry from lines
-- Split polylines at points, correcting models that ignore connection points (T, X, n-junctions)
-- Add elevation to nodes from a dem
-- Build an epanet model file from network
-- Build an epanet scenario file with pipe propierties (diameter and roughness)
-- Build an epanet scenario file with nodal demand
-- Build a pressurized pipe network optimizer (ppno) data file
-- Import an epanet file (nodes and link)
-
-## Soon
-- Load results
-- Export graph network to TGF
->>>>>>> faeb6400
-
 2019 Andrés García Martínez (ppnoptimizer@gmail.com)